--- conflicted
+++ resolved
@@ -1,12 +1,11 @@
 # Release History
 
-<<<<<<< HEAD
 ## v0.9.9
 - Added differentially methylated regions (DMR) functions, alongside diff-meth-pos(ition) DMP functions.
   - DMP maps differences to chromosomes; DMR maps differences to specific genomic locii, and requires more processing.
   - upgraded methylprep manifests to support both old and new genomic build mappings for all array types.
   - Illumina 27k arrays are still not supported, but mouse, epic, epic+, and 450k ARE supported.
-- diff_meth_position() function
+- diff_meth_regions() function
   - integrates the combined-pvalues package (https://pubmed.ncbi.nlm.nih.gov/22954632/)
   - integrates with UCSC Genome (refGene) and annotates the genes near CpG regions.
   - includes columns showing the tissue specific expression levels of relevant genes (filter=blood)
@@ -25,14 +24,6 @@
   - added a probe_corr_plot() undocumented function, a scatterplot of probe confidence intervals vs pvalue
   - sorts probes by MAPINFO (chromosome location) instead of FDR_QValue on manhattan plots now
 - Support for including/excluding sex chromosomes from DMP (probe2chr map)
-=======
-## v1.0.0
-- Support for including/excluding sex chromosomes from DMP (probe2chr map)
-- Added differentially methylated regions (DMR) functions, alongside diff-meth-pos(ition) DMP functions.
-    - DMP maps differences to chromosomes; DMR maps differences to specific genomic locii, and requires more processing.
-    - upgraded methylprep manifests to support both old and new genomic build mappings for all array types.
-    - Illumina 27k arrays are still not supported, but mouse, epic, epic+, and 450k ARE supported.
->>>>>>> 601def12
 
 ## v0.9.5
 - Added imputation to diff_meth_pos() function, because methylprep output contains missing values
