import logging
import matplotlib.pyplot as plt
import matplotlib # color maps
import time
import numpy as np
import pandas as pd
from pathlib import Path
from itertools import chain
#from importlib import resources # py3.7+
from .progress_bar import * # context tqdm

LOGGER = logging.getLogger(__name__)
LOGGER.setLevel(logging.INFO)

pkg_namespace = 'methylize.data'
probe2chr = None
probe2map = None
def load_probe_chr_map():
    """__deprecated__ -- manhattan plot function will detect the array type and load this data when needed.
    runs inside manhattan plot."""
    global probe2chr
    global probe2map
    if probe2chr != None:
        return
    # maps probes to chromosomes for all known probes in major array types.
    probe2chr_path = Path(Path(__file__).parent,'data','probe2chr.csv')
    probe2map = pd.read_csv(probe2chr_path)
    #with resources.path(pkg_namespace, 'probe2chr.pkl') as probe2chr_filepath:
    #    with open(probe2chr_filepath,'rb') as f:
    #        probe2map = pickle.load(f)
        # structure is dataframe with 'CGidentifier, CHR, MAPINFO' columns -- bumphunter uses MAPINFO (chromosome position of probes)
    # dict for volcano plots, with a sortable order for chart
    probe2map['CHR'] = probe2map['CHR'].apply(lambda i: f"CHR-0{i}" if str(i).isdigit() and int(i) < 10 else f"CHR-{i}")
    probe2map = probe2map[ ~probe2map.CHR.isna() ] # drops control probes or any not linked to a chromosome
    probe2chr = dict(zip(probe2map.CGidentifier, probe2map.CHR)) # computationally fasted conversion method
    # OLD v0.9.3
    #probes = probe2map[['CGidentifier','CHR']].to_dict('records') #SLOW!!!
    #probe2chr = {probe['CGidentifier']:f"CHR-0{probe['CHR']}" if probe['CHR'] not in ('X','Y') and type(probe['CHR']) is str and int(probe['CHR']) < 10 else f"CHR-{probe['CHR']}" for probe in probes}
    #OLD pre v0.9: probe2chr = {k:f"CH-0{v}" if v not in ('X','Y') and type(v) is str and int(v) < 10 else f"CH-{v}" for k,v in probes.items()}

<<<<<<< HEAD
def create_mapinfo(manifest, genome_build=None, include_sex=True):
    """ convert a manifest.data_frame into a dictionary that maps probe_ids to chromosomes, for manhattan plots.
    - genome_build: use NEW or OLD to toggle which genome build to use from manifest.
    - only used by manhattan_plot()"""
    mapinfo = 'OLD_MAPINFO' if genome_build == 'OLD' else 'MAPINFO'
    chr = 'OLD_CHR' if genome_build == 'OLD' else 'CHR'
    sex_chromosomes = ['X','Y']
    probe2map = manifest.data_frame[[mapinfo, chr]]
    probe2map = probe2map[ ~probe2map[mapinfo].isna() ] # drops control probes or any not linked to a chromosome
    if include_sex:
        probe2map = probe2map[ (probe2map[chr].str.isdigit() | probe2map[chr].isin(sex_chromosomes)) ] #manifests have 'X,Y,M,*' omitting these.
    else:
        probe2map = probe2map[ probe2map[chr].str.isdigit() ] #manifests have 'X,Y,M,*' omitting these.
    probe2map[mapinfo] = probe2map[mapinfo].apply(lambda i: f"CHR-0{i}" if str(i).isdigit() and int(i) < 10 else f"CHR-{i}")
    #probe2chr = dict(zip(probe2map.index, probe2map[use])) # computationally fastest conversion method
    return probe2map # dataframe with CHR and MAPINFO columns and probe_names in index.

def create_probe_chr_map(manifest, genome_build=None, include_sex=True):
    """ convert a manifest.data_frame into a dictionary that maps probe_ids to chromosomes, for manhattan plots.
    - genome_build: use NEW or OLD to toggle which genome build to use from manifest.
    - only used by manhattan_plot()"""
    sex_chromosomes = ['X','Y']
    use = 'OLD_CHR' if genome_build == 'OLD' else 'CHR'
=======
def create_mapinfo(manifest, use='MAPINFO', include_sex=True):
    """ convert a manifest.data_frame into a dictionary that maps probe_ids to chromosomes, for manhattan plots.
    use: CHR or OLD_CHR to toggle which genome build to use from manifest."""
    sex_chromosomes = ['X','Y']
    probe2map = manifest.data_frame[[use, 'CHR']]
    probe2map = probe2map[ ~probe2map[use].isna() ] # drops control probes or any not linked to a chromosome
    if include_sex:
        probe2map = probe2map[ (probe2map['CHR'].str.isdigit() | probe2map['CHR'].isin(['X','Y'])) ] #manifests have 'X,Y,M,*' omitting these.
    else:
        probe2map = probe2map[ probe2map['CHR'].str.isdigit() ] #manifests have 'X,Y,M,*' omitting these.
    probe2map[use] = probe2map[use].apply(lambda i: f"CHR-0{i}" if str(i).isdigit() and int(i) < 10 else f"CHR-{i}")
    #probe2chr = dict(zip(probe2map.index, probe2map[use])) # computationally fastest conversion method
    return probe2map # dataframe with CHR and MAPINFO columns and probe_names in index.

def create_probe_chr_map(manifest, use='CHR', include_sex=True):
    """ convert a manifest.data_frame into a dictionary that maps probe_ids to chromosomes, for manhattan plots.
    use: CHR or OLD_CHR to toggle which genome build to use from manifest."""
    sex_chromosomes = ['X','Y']
>>>>>>> 601def12
    probe2map = manifest.data_frame[[use]]
    probe2map = probe2map[ ~probe2map[use].isna() ] # drops control probes or any not linked to a chromosome
    #other_map = probe2map[ ~probe2map[use].str.isdigit() ]
    if include_sex:
<<<<<<< HEAD
        probe2map = probe2map[ (probe2map[use].str.isdigit() | probe2map[use].isin(sex_chromosomes)) ] #manifests have 'X,Y,M,*' omitting these.
=======
        probe2map = probe2map[ (probe2map[use].str.isdigit() | probe2map[use].isin(['X','Y'])) ] #manifests have 'X,Y,M,*' omitting these.
>>>>>>> 601def12
    else:
        probe2map = probe2map[ probe2map[use].str.isdigit() ] #manifests have 'X,Y,M,*' omitting these.
    probe2map[use] = probe2map[use].apply(lambda i: f"CHR-0{i}" if str(i).isdigit() and int(i) < 10 else f"CHR-{i}")
    #probe2map['CHR'] = probe2map['CHR'].copy().apply(lambda i: f"CHR-0{i}" if i not in ('X','Y') and type(i) is str and int(i) < 10 else f"CHR-{i}")
    probe2chr = dict(zip(probe2map.index, probe2map[use])) # computationally fastest conversion method
    return probe2chr


color_schemes = {}
def load_color_schemes():
    global color_schemes
    if color_schemes != {}:
        return
    color_schemes = {cmap: matplotlib.cm.get_cmap(cmap) for cmap in
        ['Pastel1', 'Pastel2', 'Paired', 'Accent',
        'Dark2', 'Set1', 'Set2', 'Set3',
        'tab10', 'tab20', 'tab20b', 'tab20c']
    }
    color_schemes['Gray'] = matplotlib.colors.ListedColormap(['whitesmoke','lightgray','silver','darkgray','gray','dimgray','black'])
    color_schemes['Gray2'] = matplotlib.colors.ListedColormap(['silver','gray'])
    color_schemes['Gray3'] = matplotlib.colors.ListedColormap(['darkgrey','black'])
    color_schemes['Volcano'] = matplotlib.colors.ListedColormap(['tab:red','tab:blue','silver'])
    color_schemes['default'] = matplotlib.colors.ListedColormap(['mistyrose', 'navajowhite', 'palegoldenrod', 'yellowgreen', 'mediumseagreen', 'powderblue', 'skyblue',  'lavender', 'plum', 'palevioletred'])
load_color_schemes()


def to_genome(df, rgset): # pragma: no cover
    """__deprecated__ Maps dataframe to genome locations
    Parameters
    ----------
    df: dataframe
            Dataframe containing methylation, unmethylation, M or Beta
            values for each sample at each site
    rgset: rg channel set instance
            RG channel set instance related to provided df
    Returns
    -------
    df: dataframe
            Dataframe containing the original values with the addition
            of genomic locations for each site
    """
    # This (mapToGenome) was in an old copy of methpype, but moved to methylize where it might be used.
    if 'Name' in df.columns:
        mani = rgset.manifest
        chromosomes = dict(
            zip(list(mani['Name'].values), list(mani['CHR'].values)))
        strands = dict(
            zip(list(mani['Name'].values), list(mani['Strand'].values)))
        build = dict(zip(list(mani['Name'].values),
                         list(mani['Genome_Build'].values)))
        mapinfo = dict(
            zip(list(mani['Name'].values), list(mani['MAPINFO'].values)))
        df['Chr'] = df['Name'].map(chromosomes)
        df['Strand'] = df['Name'].map(strands)
        df['GenomeBuild'] = df['Name'].map(build)
        df['MapInfo'] = df['Name'].map(mapinfo)
        return df
    else:
        print("No 'Name' column in dataframe.")
        return

def to_BED(stats, manifest_or_array_type, save=True, filename='', genome_build=None, columns=None):
    """Converts & exports manifest and probe p-value dataframe to BED format.
    - https://en.wikipedia.org/wiki/BED_(file_format)
    - BED format: [ chromosome number | start position | end position | p-values]
    Where p-values are the output from diff_meth_pos() comparing probes across two or more
    groups of samples for genomic differences in methylation.

    This output is required for combined-pvalues library to read and annotate manhattan plots
    with the nearest Gene(s) for each significant CpG cluster.

    manifest_or_array_type:
        either pass in a Manifest instance from methylprep, or a string that defines which
        manifest to load. One of {'27k', '450k', 'epic', 'epic+', 'mouse'}.
    genome_build:
        pass in 'OLD' to use the older genome build for each respective manifest array type.

    note: if manifest has probes that aren't mapped to genome, they are omitted in BED file.

    TODO: incorporate STRAND and OLD_STRAND in calculations.

    returns a BED formatted dataframe if save is False, or the saved filename if save is True.
    """
    array_types = {'27k', '450k', 'epic', 'epic+', 'mouse'}
    manifest = None
    if isinstance(manifest_or_array_type, str) and manifest_or_array_type not in array_types:
        raise ValueError(f"Specify array type as one of: {array_types}")
    if isinstance(manifest_or_array_type, str) and manifest_or_array_type in array_types:
        import methylprep
        manifest = methylprep.Manifest(methylprep.ArrayType(manifest_or_array_type))
    if not manifest and hasattr(manifest_or_array_type, 'data_frame'):
        manifest = manifest_or_array_type
    if not manifest:
        raise ValueError("Either provide a manifest or specify array_type.")
    if not isinstance(stats, pd.DataFrame):
        raise TypeError("stats should be a dataframe with either a PValue or a FDR_QValue column")
    if not isinstance(manifest.data_frame, pd.DataFrame):
        raise AttributeError("Expected manifest_or_array_type to be a methylprep manifest with a data_frame attribute but this does not have one.")
    if "FDR_QValue" in stats:
        pval = stats['FDR_QValue']
    elif "PValue" in stats:
        pval = stats['PValue']
    else:
        raise IndexError("stats did not contain either a PValue or a FDR_QValue column.")

    # an unfinished, internal undocumented way to change the column names, if exactly 5 columns in list provided in same order.
    if columns is None:
        columns = ['chrom','chromStart','chromEnd','pvalue','name']
        renamer = {}
    else:
        renamer = dict(zip(['chrom','chromStart','chromEnd','pvalue','name'],columns))

    pval = pval.rename("pvalue")
    genes = manifest_gene_map(manifest, genome_build=genome_build)
    # finally, inner join and save/return the combined BED data frame.
    BED = pd.merge(genes[['chrom','chromStart','chromEnd']], pval, left_index=True, right_index=True, how='inner')
    BED = BED.sort_values(['chrom','chromStart'], ascending=True)
    BED = BED.reset_index().rename(columns={'index':'name'})
    BED = BED[['chrom','chromStart','chromEnd','pvalue','name']] # order matters, so be explicit
    # omit unmapped CpGs
    unmapped = len(BED[ BED['chromStart'].isna() ])
    BED = BED[ ~BED['chromStart'].isna() ]
    if renamer != {}:
        BED = BED.rename(columns=renamer)
    # cpv / combined-pvalues needs a tab-separated .bed file
    timestamp = int(time.time())
    if save:
        if isinstance(filename, type(None)):
            BED.to_csv(f"{timestamp}.bed", index=False, sep='\t')
            return f"{timestamp}.bed"
        if not isinstance(filename, Path):
            filename = f"{filename}.bed"
        # otherwise, use as is, assuming it is a complete path/filename
        BED.to_csv(filename, index=False, sep='\t')
        return filename
    return BED

def manifest_gene_map(manifest, genome_build='NEW'):
    """returns 3 columns from manifest for chromosome/gene mapping. Used in >2 functions.
    genome_build: NEW or OLD"""
    ## sort probes by CHR,MAPINFO
    genome_prefix = 'OLD_' if genome_build == 'OLD' else '' # defaults to NEW, no prefix
    if genome_prefix+'MAPINFO' not in manifest.data_frame.columns:
        raise IndexError(f"{genome_prefix+'MAPINFO'} not in manifest")
    genes = manifest.data_frame[[genome_prefix+'CHR', genome_prefix+'MAPINFO']] # Strand and Genome_Build also available, but not needed.
    genes = genes.rename(columns={genome_prefix+'MAPINFO': 'chromStart', genome_prefix+'CHR': 'chrom'}) # standardize, regardless of genome build used
    genes = genes.astype({'chromStart':float})
    genes['chromEnd'] = genes['chromStart'] + 50 # all probes are 50 base pairs long. Ignoring that strand might affect the direction that each probe extends within genome for now. test then fix.
    return genes<|MERGE_RESOLUTION|>--- conflicted
+++ resolved
@@ -38,7 +38,6 @@
     #probe2chr = {probe['CGidentifier']:f"CHR-0{probe['CHR']}" if probe['CHR'] not in ('X','Y') and type(probe['CHR']) is str and int(probe['CHR']) < 10 else f"CHR-{probe['CHR']}" for probe in probes}
     #OLD pre v0.9: probe2chr = {k:f"CH-0{v}" if v not in ('X','Y') and type(v) is str and int(v) < 10 else f"CH-{v}" for k,v in probes.items()}
 
-<<<<<<< HEAD
 def create_mapinfo(manifest, genome_build=None, include_sex=True):
     """ convert a manifest.data_frame into a dictionary that maps probe_ids to chromosomes, for manhattan plots.
     - genome_build: use NEW or OLD to toggle which genome build to use from manifest.
@@ -62,35 +61,12 @@
     - only used by manhattan_plot()"""
     sex_chromosomes = ['X','Y']
     use = 'OLD_CHR' if genome_build == 'OLD' else 'CHR'
-=======
-def create_mapinfo(manifest, use='MAPINFO', include_sex=True):
-    """ convert a manifest.data_frame into a dictionary that maps probe_ids to chromosomes, for manhattan plots.
-    use: CHR or OLD_CHR to toggle which genome build to use from manifest."""
-    sex_chromosomes = ['X','Y']
-    probe2map = manifest.data_frame[[use, 'CHR']]
-    probe2map = probe2map[ ~probe2map[use].isna() ] # drops control probes or any not linked to a chromosome
-    if include_sex:
-        probe2map = probe2map[ (probe2map['CHR'].str.isdigit() | probe2map['CHR'].isin(['X','Y'])) ] #manifests have 'X,Y,M,*' omitting these.
-    else:
-        probe2map = probe2map[ probe2map['CHR'].str.isdigit() ] #manifests have 'X,Y,M,*' omitting these.
-    probe2map[use] = probe2map[use].apply(lambda i: f"CHR-0{i}" if str(i).isdigit() and int(i) < 10 else f"CHR-{i}")
-    #probe2chr = dict(zip(probe2map.index, probe2map[use])) # computationally fastest conversion method
-    return probe2map # dataframe with CHR and MAPINFO columns and probe_names in index.
-
-def create_probe_chr_map(manifest, use='CHR', include_sex=True):
-    """ convert a manifest.data_frame into a dictionary that maps probe_ids to chromosomes, for manhattan plots.
-    use: CHR or OLD_CHR to toggle which genome build to use from manifest."""
-    sex_chromosomes = ['X','Y']
->>>>>>> 601def12
+
     probe2map = manifest.data_frame[[use]]
     probe2map = probe2map[ ~probe2map[use].isna() ] # drops control probes or any not linked to a chromosome
     #other_map = probe2map[ ~probe2map[use].str.isdigit() ]
     if include_sex:
-<<<<<<< HEAD
         probe2map = probe2map[ (probe2map[use].str.isdigit() | probe2map[use].isin(sex_chromosomes)) ] #manifests have 'X,Y,M,*' omitting these.
-=======
-        probe2map = probe2map[ (probe2map[use].str.isdigit() | probe2map[use].isin(['X','Y'])) ] #manifests have 'X,Y,M,*' omitting these.
->>>>>>> 601def12
     else:
         probe2map = probe2map[ probe2map[use].str.isdigit() ] #manifests have 'X,Y,M,*' omitting these.
     probe2map[use] = probe2map[use].apply(lambda i: f"CHR-0{i}" if str(i).isdigit() and int(i) < 10 else f"CHR-{i}")
